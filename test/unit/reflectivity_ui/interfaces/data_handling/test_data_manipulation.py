--- conflicted
+++ resolved
@@ -4,15 +4,12 @@
 from reflectivity_ui.interfaces.data_handling.data_set import NexusData
 from reflectivity_ui.interfaces.data_manager import DataManager
 
-<<<<<<< HEAD
 # 3rd-party imports
 import copy
 import mantid.simpleapi as api
 import numpy as np
 import pytest
-=======
 from test import SNS_REFM_MOUNTED
->>>>>>> d3db1b06
 
 
 mock_reduced_file_str = (
