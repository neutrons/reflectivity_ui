--- conflicted
+++ resolved
@@ -204,10 +204,6 @@
             else:
                 roi_peak = peak1
                 roi_low_res = low_res1
-<<<<<<< HEAD
-=======
-                # roi_background = [0, 0]
->>>>>>> 392d9baa
 
         # After all this, update the ROI according to reduction options
         self.roi_peak = roi_peak
@@ -257,29 +253,15 @@
             peak = copy.copy(self.roi_peak)
             if not self.roi_low_res == [0, 0]:
                 low_res = copy.copy(self.roi_low_res)
-<<<<<<< HEAD
 
         elif self.use_roi and self.update_peak_range and not self.roi_peak == [0, 0]:
             logging.info("Using fit peak range: [%s %s]" % (peak[0], peak[1]))
 
-=======
-            # if not self.roi_background == [0, 0]:
-            #    bck_range = copy.copy(self.roi_background)
-        elif self.use_roi and self.update_peak_range and not self.roi_peak == [0, 0]:
-            logging.info("Using fit peak range: [%s %s]" % (peak[0], peak[1]))
-            # if not self.roi_background == [0, 0]:
-            #    bck_range = copy.copy(self.roi_background)
->>>>>>> 392d9baa
 
         # Background
         if self.use_tight_bck:
             bck_range = [int(max(0.0, peak[0] - self.bck_offset)), int(min(NX_PIXELS, peak[1] + self.bck_offset))]
-<<<<<<< HEAD
-
-=======
-        # elif self.use_roi_bck:
-        #    bck_range = [int(max(0.0, peak2[0] )), int(max(0.0, peak2[1] ))]
->>>>>>> 392d9baa
+
         else:
             bck_range = self.background
 
