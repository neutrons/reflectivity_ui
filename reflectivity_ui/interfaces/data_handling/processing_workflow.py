--- conflicted
+++ resolved
@@ -446,18 +446,13 @@
                 data_dict["cross_sections"][_pol_state] = _pol_state_clean
                 data_dict["cross_section_bins"][pol_state].append(_pol_state)
 
-<<<<<<< HEAD
                 # Slices
                 label = 'pf' if use_pf else 'Qz'
                 slice_data_dict = self.get_gisans_slice_output_data(_qy, _qz_axis, _intensity.T, _intensity_err.T, _pol_state, label,
                                                                     **slice_data_dict)
 
-        logging.info("GISANS processing time: %s sec", (time.time()-t_0))
+        logging.info("GISANS processing time: %s sec", (time.time() - t_0))
         return data_dict, slice_data_dict
-=======
-        logging.info("GISANS processing time: %s sec", (time.time() - t_0))
-        return data_dict
->>>>>>> 3695ab8e
 
     def get_offspec_data(self):
         """
