
#pylint: disable=invalid-name, line-too-long, too-few-public-methods, too-many-instance-attributes, wrong-import-order, bare-except
"""
    Application configuration, including reduction options
"""

import sys
import logging
from .data_handling.instrument import Instrument

class Configuration(object):
    """
        Hold reduction options
    """
    # Choice of axes for off-specular binning
    QX_VS_QZ = 0
    KZI_VS_KZF = 1
    DELTA_KZ_VS_QZ = 3

    def __init__(self, settings=None):
        self.instrument = Instrument()
        # Number of TOF bins
        self.tof_bins = 400
        self.tof_range = [0,0]
        # Bin type:
        #    0 = Constant bin width
        #    1 = Constant Q bin width
        #    2 = Constant 1/wavelength bin width
        self.tof_bin_type = 0
        self.wl_bandwidth = 3.2

        # Threshold under which we skip a cross-section, as fraction of the max count
        self.count_threshold = 0.01
        self.tof_overwrite = None

        # Reduction parameters
        # Use region of interest specified in meta data
        self.use_roi = True
        self.set_direct_pixel = False
        self.direct_pixel_overwrite = 0
        self.set_direct_angle_offset = False
        self.direct_angle_offset_overwrite = 0
        self.use_dangle = False
        self.use_constant_q = False
        self.sample_size = 10

        # Update the specular peak range after finding the peak
        # within the ROI
        self.update_peak_range = False

        # Use background specified in the meta data, if available
        self.use_roi_bck = False
        self.use_tight_bck = False
        self.bck_offset = 5

        # Options to override the range
        self.force_peak_roi = False
        self.peak_position = 130
        self.peak_width = 20

        self.force_low_res_roi = False
        self.low_res_position = 130
        self.low_res_width = 20

        self.force_bck_roi = False
        self.bck_position = 30
        self.bck_width = 20

        # Subtract background
        self.subtract_background = True
        # Overall scaling factor
        self.scaling_factor = 1.0
        # Normalize to unity when stitching
        self.normalize_to_unity = True
        self.total_reflectivity_q_cutoff = 0.01

        # Cut first and last N points
        self.cut_first_n_points = 1
        self.cut_last_n_points = 1

        # Final Q rebin
        self.do_final_rebin = True
        self.final_rebin_step = -0.01

        # UI elements
        self.normalize_x_tof = False
        self.x_wl_map = False
        self.angle_map = False
        self.log_1d = True
        self.log_2d = True

        # Off-specular options
        self.off_spec_x_axis = Configuration.DELTA_KZ_VS_QZ
        self.off_spec_slice = False
        self.off_spec_qz_list = []
        self.off_spec_slice_qz_min = 0.05
        self.off_spec_slice_qz_max = 0.07
        self.off_spec_err_weight = False
        self.off_spec_nxbins = 450
        self.off_spec_nybins = 200
        # Off-specular smoothing
        self.apply_smoothing = False
        self.off_spec_sigmas = 3
        self.off_spec_sigmax = 0.0005
        self.off_spec_sigmay = 0.0005
        self.off_spec_x_min = -0.015
        self.off_spec_x_max = 0.015
        self.off_spec_y_min = 0.0
        self.off_spec_y_max = 0.15

        # GISANS options
        self.gisans_wl_min = 2.0
        self.gisans_wl_max = 8.0
        self.gisans_wl_npts = 2
        self.gisans_qy_npts = 50
        self.gisans_qz_npts = 50
        self.gisans_use_pf = False

        # Reduction options
        self.match_direct_beam = False
        self.normalization = None

        if settings is not None:
            try:
                self.from_q_settings(settings)
            except:
<<<<<<< HEAD
                logging.error("Could not process application settings\n  %s", sys.exc_info()[1])
=======
                logging.exception("Could not process application settings")
>>>>>>> 6aecf15f

    @property
    def peak_roi(self):
        peak_min = int(round(float(self.peak_position) - float(self.peak_width)/2.0))
        peak_max = int(round(float(self.peak_position) + float(self.peak_width)/2.0+1.0))
        return [peak_min, peak_max]

    @peak_roi.setter
    def peak_roi(self, value):
        self.peak_position = (value[1] + value[0] - 1.0) / 2.0
        self.peak_width = value[1] - value[0] - 1.0

    @property
    def low_res_roi(self):
        peak_min = int(round(float(self.low_res_position) - float(self.low_res_width)/2.0))
        peak_max = int(round(float(self.low_res_position) + float(self.low_res_width)/2.0+1.0))
        return [peak_min, peak_max]

    @low_res_roi.setter
    def low_res_roi(self, value):
        self.low_res_position = (value[1] + value[0] - 1.0) / 2.0
        self.low_res_width = value[1] - value[0] - 1.0

    @property
    def bck_roi(self):
        peak_min = int(round(float(self.bck_position) - float(self.bck_width)/2.0))
        peak_max = int(round(float(self.bck_position) + float(self.bck_width)/2.0+1.0))
        return [peak_min, peak_max]

    @bck_roi.setter
    def bck_roi(self, value):
        self.bck_position = (value[1] + value[0]) / 2.0
        self.bck_width = value[1] - value[0] + 1

    def to_q_settings(self, settings):
        """
            Save configuration to QSettings
            :param settings QSettings: QSettings object
        """
        settings.setValue('use_roi', self.use_roi)
        settings.setValue('tof_bins', self.tof_bins)
        settings.setValue('tof_range', ','.join([str(x) for x in self.tof_range]))
        settings.setValue('tof_bin_type', self.tof_bin_type)
        settings.setValue('update_peak_range', self.update_peak_range)
        settings.setValue('use_roi_bck', self.use_roi_bck)
        settings.setValue('use_tight_bck', self.use_tight_bck)
        settings.setValue('bck_offset', self.bck_offset)
        settings.setValue('wl_bandwidth', self.wl_bandwidth)

        settings.setValue('force_peak_roi', self.force_peak_roi)
        settings.setValue('peak_roi', ','.join([str(x) for x in self.peak_roi]))
        settings.setValue('force_low_res_roi', self.force_low_res_roi)
        settings.setValue('low_res_roi', ','.join([str(x) for x in self.low_res_roi]))
        settings.setValue('force_bck_roi', self.force_bck_roi)
        settings.setValue('bck_roi', ','.join([str(x) for x in self.bck_roi]))

        settings.setValue('subtract_background', self.subtract_background)
        settings.setValue('scaling_factor', self.scaling_factor)
        settings.setValue('cut_first_n_points', self.cut_first_n_points)
        settings.setValue('cut_last_n_points', self.cut_last_n_points)

        # Normalize to unity when stitching
        settings.setValue('normalize_to_unity', self.normalize_to_unity)
        settings.setValue('total_reflectivity_q_cutoff', self.total_reflectivity_q_cutoff)

        settings.setValue('normalize_x_tof', self.normalize_x_tof)
        settings.setValue('x_wl_map', self.x_wl_map)
        settings.setValue('angle_map', self.angle_map)
        settings.setValue('log_1d', self.log_1d)
        settings.setValue('log_2d', self.log_2d)

        settings.setValue('use_constant_q', self.use_constant_q)
        settings.setValue('use_dangle', self.use_dangle)
        settings.setValue('set_direct_pixel', self.set_direct_pixel)
        settings.setValue('direct_pixel_overwrite', self.direct_pixel_overwrite)
        settings.setValue('set_direct_angle_offset', self.set_direct_angle_offset)
        settings.setValue('direct_angle_offset_overwrite', self.direct_angle_offset_overwrite)
        settings.setValue('sample_size', self.sample_size)
        settings.setValue('do_final_rebin', self.do_final_rebin)
        settings.setValue('final_rebin_step', self.final_rebin_step)

        # Off-specular options
        settings.setValue('off_spec_x_axis', self.off_spec_x_axis)
        settings.setValue('off_spec_slice', self.off_spec_slice)
        settings.setValue('off_spec_qz_list', ','.join([str(x) for x in self.off_spec_qz_list]))
        settings.setValue('off_spec_err_weight', self.off_spec_err_weight)
        settings.setValue('off_spec_nxbins', self.off_spec_nxbins)
        settings.setValue('off_spec_nybins', self.off_spec_nybins)
        settings.setValue('off_spec_slice_qz_min', self.off_spec_slice_qz_min)
        settings.setValue('off_spec_slice_qz_max', self.off_spec_slice_qz_max)

        # Off-specular smoothing
        settings.setValue('apply_smoothing', self.apply_smoothing)
        settings.setValue('off_spec_sigmas', self.off_spec_sigmas)
        settings.setValue('off_spec_sigmax', self.off_spec_sigmax)
        settings.setValue('off_spec_sigmay', self.off_spec_sigmay)
        settings.setValue('off_spec_x_min', self.off_spec_x_min)
        settings.setValue('off_spec_x_max', self.off_spec_x_max)
        settings.setValue('off_spec_y_min', self.off_spec_y_min)
        settings.setValue('off_spec_y_max', self.off_spec_y_max)

        # GISANS options
        settings.setValue('gisans_wl_min', self.gisans_wl_min)
        settings.setValue('gisans_wl_max', self.gisans_wl_max)
        settings.setValue('gisans_wl_npts', self.gisans_wl_npts)
        settings.setValue('gisans_qy_npts', self.gisans_qy_npts)
        settings.setValue('gisans_qz_npts', self.gisans_qz_npts)
        settings.setValue('gisans_use_pf', self.gisans_use_pf)

    def from_q_settings(self, settings):
        """ Retrieve configuration from QSettings """

        def _verify_true(parameter, default):
            """ Utility function to read a bool """
            _value = settings.value(parameter, str(default))
            return str(_value).lower() == 'true'

        self.use_roi = _verify_true('use_roi', self.use_roi)
        #self.tof_bins = int(settings.value('tof_bins', self.tof_bins))
        self.tof_range = [float(x) for x in settings.value('tof_range', [0,0]).split(',')]
        self.tof_bin_type = int(settings.value('tof_bin_type', self.tof_bin_type))
        self.update_peak_range = _verify_true('update_peak_range', self.update_peak_range)
        self.use_roi_bck = _verify_true('use_roi_bck', self.use_roi_bck)
        self.use_tight_bck = _verify_true('use_tight_bck', self.use_tight_bck)
        self.bck_offset = int(settings.value('bck_offset', self.bck_offset))
        self.wl_bandwidth = float(settings.value('wl_bandwidth', self.wl_bandwidth))

        self.force_peak_roi = _verify_true('force_peak_roi', self.force_peak_roi)
        self.force_low_res_roi = _verify_true('force_low_res_roi', self.force_low_res_roi)
        self.force_bck_roi = _verify_true('force_bck_roi', self.force_bck_roi)

        default = ','.join([str(x) for x in self.peak_roi])
        self.peak_roi = [int(x) for x in settings.value('peak_roi', default).split(',')]
        default = ','.join([str(x) for x in self.low_res_roi])
        self.low_res_roi = [int(x) for x in settings.value('low_res_roi', default).split(',')]
        default = ','.join([str(x) for x in self.bck_roi])
        self.bck_roi = [int(x) for x in settings.value('bck_roi', default).split(',')]

        self.subtract_background = _verify_true('subtract_background', self.subtract_background)
        self.scaling_factor = float(settings.value('scaling_factor', self.scaling_factor))
        self.cut_first_n_points = int(settings.value('cut_first_n_points', self.cut_first_n_points))
        self.cut_last_n_points = int(settings.value('cut_last_n_points', self.cut_last_n_points))

        # Normalize to unity when stitching
        self.normalize_to_unity = _verify_true('normalize_to_unity', self.normalize_to_unity)
        self.total_reflectivity_q_cutoff = float(settings.value('total_reflectivity_q_cutoff', self.total_reflectivity_q_cutoff))

        self.normalize_x_tof = _verify_true('normalize_x_tof', self.normalize_x_tof)
        self.x_wl_map = _verify_true('x_wl_map', self.x_wl_map)
        self.angle_map = _verify_true('angle_map', self.angle_map)
        self.log_1d = _verify_true('log_1d', self.log_1d)
        self.log_2d = _verify_true('log_2d', self.log_2d)

        self.use_constant_q = _verify_true('use_constant_q', self.use_constant_q)
        self.use_dangle = _verify_true('use_dangle', self.use_dangle)
        self.set_direct_pixel = _verify_true('set_direct_pixel', self.set_direct_pixel)
        self.direct_pixel_overwrite = float(settings.value('direct_pixel_overwrite', self.direct_pixel_overwrite))
        self.set_direct_angle_offset = _verify_true('set_direct_angle_offset', self.set_direct_angle_offset)
        self.direct_angle_offset_overwrite = float(settings.value('direct_angle_offset_overwrite', self.direct_angle_offset_overwrite))
        self.sample_size = float(settings.value('sample_size', self.sample_size))
        self.do_final_rebin = _verify_true('do_final_rebin', self.do_final_rebin)
        self.final_rebin_step = float(settings.value('final_rebin_step', self.final_rebin_step))

        # Off-specular options
        self.off_spec_x_axis = int(settings.value('off_spec_x_axis', self.off_spec_x_axis))
        self.off_spec_slice = _verify_true('off_spec_slice', self.off_spec_slice)
        default = ','.join([str(x) for x in self.off_spec_qz_list])
        try:
            self.off_spec_qz_list = [float(x) for x in settings.value('off_spec_qz_list', default).split(',')]
        except:
            self.off_spec_qz_list = []
        self.off_spec_err_weight = _verify_true('off_spec_err_weight', self.off_spec_err_weight)
        self.off_spec_nxbins = int(settings.value('off_spec_nxbins', self.off_spec_nxbins))
        self.off_spec_nybins = int(settings.value('off_spec_nybins', self.off_spec_nybins))
        self.off_spec_slice_qz_min = float(settings.value('off_spec_slice_qz_min', self.off_spec_slice_qz_min))
        self.off_spec_slice_qz_max = float(settings.value('off_spec_slice_qz_max', self.off_spec_slice_qz_max))

        # Off-specular smoothing
        self.apply_smoothing = _verify_true('apply_smoothing', self.apply_smoothing)
        self.off_spec_sigmas = int(settings.value('off_spec_sigmas', self.off_spec_sigmas))
        self.off_spec_sigmax = float(settings.value('off_spec_sigmax', self.off_spec_sigmax))
        self.off_spec_sigmay = float(settings.value('off_spec_sigmay', self.off_spec_sigmay))
        self.off_spec_x_min = float(settings.value('off_spec_x_min', self.off_spec_x_min))
        self.off_spec_x_max = float(settings.value('off_spec_x_max', self.off_spec_x_max))
        self.off_spec_y_min = float(settings.value('off_spec_y_min', self.off_spec_y_min))
        self.off_spec_y_max = float(settings.value('off_spec_y_max', self.off_spec_y_max))

        # GISANS options
        self.gisans_wl_min = float(settings.value('gisans_wl_min', self.gisans_wl_min))
        self.gisans_wl_max = float(settings.value('gisans_wl_max', self.gisans_wl_max))
        self.gisans_wl_npts = int(settings.value('gisans_wl_npts', self.gisans_wl_npts))
        self.gisans_qy_npts = int(settings.value('gisans_qy_npts', self.gisans_qy_npts))
        self.gisans_qz_npts = int(settings.value('gisans_qz_npts', self.gisans_qz_npts))
        self.gisans_use_pf = _verify_true('gisans_use_pf', self.gisans_use_pf)<|MERGE_RESOLUTION|>--- conflicted
+++ resolved
@@ -124,11 +124,7 @@
             try:
                 self.from_q_settings(settings)
             except:
-<<<<<<< HEAD
-                logging.error("Could not process application settings\n  %s", sys.exc_info()[1])
-=======
                 logging.exception("Could not process application settings")
->>>>>>> 6aecf15f
 
     @property
     def peak_roi(self):
