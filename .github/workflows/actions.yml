name: quicknxs_ci

env:
  TRIGGER_URL: "https://code.ornl.gov/api/v4/projects/11852/trigger/pipeline"

on:
  workflow_dispatch:
  pull_request:
  push:
    branches: [next]
    tags: ['v*']

jobs:

  linux:
    runs-on: ${{ matrix.os }}
    strategy:
      fail-fast: false
      matrix:
        os: [ubuntu-20.04]
        python-version: ["3.8"]

    steps:
      - uses: actions/checkout@v3
      - uses: conda-incubator/setup-miniconda@v2
        with:
          auto-update-conda: true
          mamba-version: "*"
<<<<<<< HEAD
          environment-file: environment.yml          
=======
          environment-file: environment.yml
      - name: Lint
        shell: bash -l {0}
        run: flake8 . --count
>>>>>>> 4b0fabd3
      - name: Unit test with code coverage
        run: xvfb-run -a python -m pytest -vv --cov=reflectivity_ui --cov-report=xml --cov-report=term
      - name: Upload coverage to Codecov
        uses: codecov/codecov-action@v3
      - name: Build Wheel
        shell: bash -l {0}
        run: |
          python -m build --wheel --no-isolation
          check-wheel-contents dist/reflectivity_ui-*.whl

      - name: Build Conda package
        shell: bash -l {0}
        run: |
          conda build --output-folder . . -c mantid
          conda verify noarch/reflectivity_ui-*.tar.bz2
      - name: Deploy to Anaconda
        shell: bash -l {0}
        if: startsWith(github.ref, 'refs/tags/v')
        env:
          ANACONDA_API_TOKEN: ${{ secrets.ANACONDA_TOKEN }}
          IS_RC: ${{ github.ref == 'refs/heads/qa' }}
          IS_DEV: ${{ github.ref == 'refs/heads/next' }}
        run: |
          conda install -y anaconda-client
          # label is main or rc depending on the tag-name
          CONDA_LABEL="main"
          if [ "${IS_RC}" = "true" ]; then CONDA_LABEL="rc"; fi
          if [ "${IS_DEV}" = "true" ]; then CONDA_LABEL="dev"; fi
          echo pushing ${{ github.ref }} with label $CONDA_LABEL
          anaconda upload --label $CONDA_LABEL conda.recipe/noarch/reflectivity_ui-*.tar.bz2

  trigger-deploy:
    runs-on: ubuntu-22.04
    needs: [linux]
    # only trigger deploys from protected branches
    if: ${{ github.ref_protected || github.ref_type == 'tag' }}
    steps:
      - name: Determine Environment
        uses: neutrons/branch-mapper@main
        id: conda_env_name
        with:
          prefix: quicknxs

      - name: Trigger deploy
        id: trigger
        uses: eic/trigger-gitlab-ci@v2
        with:
          url: https://code.ornl.gov
          token: ${{ secrets.GITLAB_TRIGGER_TOKEN }}
          project_id: 11852
          ref_name: master
          variables: |
            PLAY="update"
            CONDA_ENV="${{ steps.conda_env_name.outputs.name }}"
      - name: Annotate commit
        uses: peter-evans/commit-comment@v2
        with:
          body: |
            GitLab pipeline for ${{ steps.conda_env_name.outputs.name }} has been submitted for this commit: ${{ steps.trigger.outputs.web_url }}<|MERGE_RESOLUTION|>--- conflicted
+++ resolved
@@ -26,14 +26,7 @@
         with:
           auto-update-conda: true
           mamba-version: "*"
-<<<<<<< HEAD
           environment-file: environment.yml          
-=======
-          environment-file: environment.yml
-      - name: Lint
-        shell: bash -l {0}
-        run: flake8 . --count
->>>>>>> 4b0fabd3
       - name: Unit test with code coverage
         run: xvfb-run -a python -m pytest -vv --cov=reflectivity_ui --cov-report=xml --cov-report=term
       - name: Upload coverage to Codecov
